<<<<<<< HEAD
from __future__ import annotations

import logging
from datetime import datetime, timezone

from flask_login import current_user
from gridfs import GridFS
from werkzeug.security import generate_password_hash

from app.models import User
from app.utils import DatabaseManager, allowed_file, with_mongodb_retry, get_database_connection

logging.basicConfig(level=logging.INFO)
logger = logging.getLogger(__name__)

async def check_password_strength(password):
    """
    Check if password meets minimum requirements:
    - At least 8 characters
    """
    if len(password) < 8:
        return False, "Password must be at least 8 characters long"
    return True, "Password meets all requirements"


class UserManager(DatabaseManager):
    def __init__(self, mongo_uri=None):
        # Use the singleton connection
        super().__init__(mongo_uri)
        self._ensure_collections()

    def _ensure_collections(self):
        """Ensure required collections exist"""
        if "users" not in self.db.list_collection_names():
            self.db.create_collection("users")
            logger.info("Created users collection")

    @with_mongodb_retry(retries=3, delay=2)
    async def create_user(
        self,
        email,
        username,
        password,
        team_number=None
    ):
        """Create a new user with retry mechanism"""
        
        try:
            # Check for existing email
            if self.db.users.find_one({"email": email}):
                return False, "Email already registered"

            # Check for existing username
            if self.db.users.find_one({"username": username}):
                return False, "Username already taken"

            # Check password strength
            password_valid, message = await check_password_strength(password)
            if not password_valid:
                return False, message

            # Create user document
            user_data = {
                "email": email,
                "username": username,
                "teamNumber": team_number,
                "password_hash": generate_password_hash(password),
                "created_at": datetime.now(timezone.utc),
                "last_login": None,
                "description": "",
                "profile_picture_id": None,
            }

            self.db.users.insert_one(user_data)
            logger.info(f"Created new user: {username}")
            return True, "User created successfully"

        except Exception as e:
            logger.error(f"Error creating user: {str(e)}")
            return False, "An internal error has occurred."

    @with_mongodb_retry(retries=3, delay=2)
    async def authenticate_user(self, login, password):
        """Authenticate user with retry mechanism"""
        
        try:
            if user_data := self.db.users.find_one(
                {"$or": [{"email": login}, {"username": login}]}
            ):
                user = User.create_from_db(user_data)
                if user and user.check_password(password):
                    # Update last login
                    self.db.users.update_one(
                        {"_id": user._id},
                        {"$set": {"last_login": datetime.now(timezone.utc)}},
                    )
                    logger.info(f"Successful login: {login}")
                    return True, user
            logger.warning(f"Failed login attempt: {login}")
            return False, None
        except Exception as e:
            logger.error(f"Authentication error: {str(e)}")
            return False, None

    def get_user_by_id(self, user_id):
        """Retrieve user by ID with retry mechanism"""
        
        try:
            from bson.objectid import ObjectId

            user_data = self.db.users.find_one({"_id": ObjectId(user_id)})
            return User.create_from_db(user_data) if user_data else None
        except Exception as e:
            logger.error(f"Error loading user: {str(e)}")
            return None

    @with_mongodb_retry(retries=3, delay=2)
    async def update_user_profile(self, user_id, updates):
        """Update user profile information"""
        
        try:
            from bson.objectid import ObjectId

            # Filter out None values and empty strings
            valid_updates = {k: v for k, v in updates.items() if v is not None and v != ""}

            # Check if username is being updated and is unique
            if 'username' in valid_updates:
                if existing_user := self.db.users.find_one(
                    {
                        "username": valid_updates['username'],
                        "_id": {"$ne": ObjectId(user_id)},
                    }
                ):
                    return False, "Username already taken"

            result = self.db.users.update_one(
                {"_id": ObjectId(user_id)},
                {"$set": valid_updates}
            )

            if result.modified_count > 0:
                return True, "Profile updated successfully"
            return False, "No changes made"

        except Exception as e:
            logger.error(f"Error updating profile: {str(e)}")
            return False, "An internal error has occurred."

    def get_user_profile(self, username):
        """Get user profile by username"""
        
        try:
            user_data = self.db.users.find_one({"username": username})
            return User.create_from_db(user_data) if user_data else None
        except Exception as e:
            logger.error(f"Error loading profile: {str(e)}")
            return None

    @with_mongodb_retry(retries=3, delay=2)
    async def update_profile_picture(self, user_id, file_id):
        """Update user's profile picture and clean up old one"""
        
        try:
            from bson.objectid import ObjectId
            from gridfs import GridFS

            # Get the old profile picture ID first
            user_data = self.db.users.find_one({"_id": ObjectId(user_id)})
            old_picture_id = user_data.get('profile_picture_id') if user_data else None
            
            # Update the profile picture ID
            result = self.db.users.update_one(
                {"_id": ObjectId(user_id)},
                {"$set": {"profile_picture_id": file_id}}
            )
            
            # If update was successful and there was an old picture, delete it
            if result.modified_count > 0 and old_picture_id:
                try:
                    fs = GridFS(self.db)
                    if fs.exists(ObjectId(old_picture_id)):
                        fs.delete(ObjectId(old_picture_id))
                        logger.info(f"Deleted old profile picture: {old_picture_id}")
                except Exception as e:
                    logger.error(f"Error deleting old profile picture: {str(e)}")
            
            return True, "Profile picture updated successfully"
            
        except Exception as e:
            logger.error(f"Error updating profile picture: {str(e)}")
            return False, "An internal error has occurred."

    def get_profile_picture(self, user_id):
        """Get user's profile picture ID"""
        
        try:
            from bson.objectid import ObjectId
            user_data = self.db.users.find_one({"_id": ObjectId(user_id)})
            return user_data.get('profile_picture_id') if user_data else None
        except Exception as e:
            logger.error(f"Error getting profile picture: {str(e)}")
            return None

    @with_mongodb_retry(retries=3, delay=2)
    async def delete_user(self, user_id):
        """Delete a user account and all associated data"""
        
        try:
            from bson.objectid import ObjectId

            # Get user data first
            user_data = self.db.users.find_one({"_id": ObjectId(user_id)})
            if not user_data:
                return False, "User not found"

            # Delete profile picture if exists
            if user_data.get('profile_picture_id'):
                try:
                    fs = GridFS(self.db)
                    fs.delete(ObjectId(user_data['profile_picture_id']))
                except Exception as e:
                    logger.error(f"Error deleting profile picture: {str(e)}")

            # Delete user document
            result = self.db.users.delete_one({"_id": ObjectId(user_id)})
            
            if result.deleted_count > 0:
                return True, "Account deleted successfully"
            return False, "Failed to delete account"

        except Exception as e:
            logger.error(f"Error deleting user: {str(e)}")
            return False, "An internal error has occurred."

    @with_mongodb_retry(retries=3, delay=2)
    async def update_user_settings(self, user_id, form_data, profile_picture=None):
        """Update user settings including profile picture"""
        
        try:
            updates = {}
            
            # Handle username update if provided
            if new_username := form_data.get('username'):
                if new_username != current_user.username:
                    # Check if username is taken
                    if self.db.users.find_one({"username": new_username}):
                        return False
                    updates['username'] = new_username

            # Handle description update
            if description := form_data.get('description'):
                updates['description'] = description

            # Handle profile picture
            if profile_picture and allowed_file(profile_picture.filename):
                from werkzeug.utils import secure_filename
                if profile_picture and allowed_file(profile_picture.filename):
                    fs = GridFS(self.db)
                    filename = secure_filename(profile_picture.filename)
                    file_id = fs.put(
                        profile_picture.stream.read(),
                        filename=filename,
                        content_type=profile_picture.content_type
                    )
                    updates['profile_picture_id'] = file_id

            if updates:
                success, message = await self.update_user_profile(user_id, updates)
                return success

            return True, "Profile updated successfully"
        except Exception as e:
            logger.error(f"Error updating user settings: {str(e)}")
            return False, "An internal error has occurred."
=======
from __future__ import annotations

import logging
from datetime import datetime, timezone

from flask_login import current_user
from gridfs import GridFS
from werkzeug.security import generate_password_hash

from app.models import User
from app.utils import DatabaseManager, allowed_file, with_mongodb_retry, get_database_connection

logging.basicConfig(level=logging.INFO)
logger = logging.getLogger(__name__)

async def check_password_strength(password):
    """
    Check if password meets minimum requirements:
    - At least 8 characters
    """
    if len(password) < 8:
        return False, "Password must be at least 8 characters long"
    return True, "Password meets all requirements"


class UserManager(DatabaseManager):
    def __init__(self, mongo_uri, existing_connection=None):
        # Use existing connection if provided, otherwise get shared connection
        if existing_connection is None:
            existing_connection = get_database_connection(mongo_uri)
        super().__init__(mongo_uri, existing_connection=existing_connection)
        self._ensure_collections()

    def _ensure_collections(self):
        """Ensure required collections exist"""
        if "users" not in self.db.list_collection_names():
            self.db.create_collection("users")
            logger.info("Created users collection")

    @with_mongodb_retry(retries=3, delay=2)
    async def create_user(
        self,
        email,
        username,
        password,
        team_number=None
    ):
        """Create a new user with retry mechanism"""
        self.ensure_connected()
        try:
            # Check for existing email
            if self.db.users.find_one({"email": email}):
                return False, "Email already registered"

            # Check for existing username
            if self.db.users.find_one({"username": username}):
                return False, "Username already taken"

            # Check password strength
            password_valid, message = await check_password_strength(password)
            if not password_valid:
                return False, message

            # Create user document
            user_data = {
                "email": email,
                "username": username,
                "teamNumber": team_number,
                "password_hash": generate_password_hash(password),
                "created_at": datetime.now(timezone.utc),
                "last_login": None,
                "description": "",
                "profile_picture_id": None,
            }

            self.db.users.insert_one(user_data)
            logger.info(f"Created new user: {username}")
            return True, "User created successfully"

        except Exception as e:
            logger.error(f"Error creating user: {str(e)}")
            return False, "An internal error has occurred."

    @with_mongodb_retry(retries=3, delay=2)
    async def authenticate_user(self, login, password):
        """Authenticate user with retry mechanism"""
        self.ensure_connected()
        try:
            if user_data := self.db.users.find_one(
                {"$or": [{"email": login}, {"username": login}]}
            ):
                user = User.create_from_db(user_data)
                if user and user.check_password(password):
                    # Update last login
                    self.db.users.update_one(
                        {"_id": user._id},
                        {"$set": {"last_login": datetime.now(timezone.utc)}},
                    )
                    logger.info(f"Successful login: {login}")
                    return True, user
            logger.warning(f"Failed login attempt: {login}")
            return False, None
        except Exception as e:
            logger.error(f"Authentication error: {str(e)}")
            return False, None

    def get_user_by_id(self, user_id):
        """Retrieve user by ID with retry mechanism"""
        self.ensure_connected()
        try:
            from bson.objectid import ObjectId

            user_data = self.db.users.find_one({"_id": ObjectId(user_id)})
            return User.create_from_db(user_data) if user_data else None
        except Exception as e:
            logger.error(f"Error loading user: {str(e)}")
            return None

    @with_mongodb_retry(retries=3, delay=2)
    async def update_user_profile(self, user_id, updates):
        """Update user profile information"""
        self.ensure_connected()
        try:
            from bson.objectid import ObjectId

            # Filter out None values and empty strings
            valid_updates = {k: v for k, v in updates.items() if v is not None and v != ""}

            # Check if username is being updated and is unique
            if 'username' in valid_updates:
                if existing_user := self.db.users.find_one(
                    {
                        "username": valid_updates['username'],
                        "_id": {"$ne": ObjectId(user_id)},
                    }
                ):
                    return False, "Username already taken"

            result = self.db.users.update_one(
                {"_id": ObjectId(user_id)},
                {"$set": valid_updates}
            )

            if result.modified_count > 0:
                return True, "Profile updated successfully"
            return False, "No changes made"

        except Exception as e:
            logger.error(f"Error updating profile: {str(e)}")
            return False, "An internal error has occurred."

    def get_user_profile(self, username):
        """Get user profile by username"""
        self.ensure_connected()
        try:
            user_data = self.db.users.find_one({"username": username})
            return User.create_from_db(user_data) if user_data else None
        except Exception as e:
            logger.error(f"Error loading profile: {str(e)}")
            return None

    @with_mongodb_retry(retries=3, delay=2)
    async def update_profile_picture(self, user_id, file_id):
        """Update user's profile picture and clean up old one"""
        self.ensure_connected()
        try:
            from bson.objectid import ObjectId
            from gridfs import GridFS

            # Get the old profile picture ID first
            user_data = self.db.users.find_one({"_id": ObjectId(user_id)})
            old_picture_id = user_data.get('profile_picture_id') if user_data else None
            
            # Update the profile picture ID
            result = self.db.users.update_one(
                {"_id": ObjectId(user_id)},
                {"$set": {"profile_picture_id": file_id}}
            )
            
            # If update was successful and there was an old picture, delete it
            if result.modified_count > 0 and old_picture_id:
                try:
                    fs = GridFS(self.db)
                    if fs.exists(ObjectId(old_picture_id)):
                        fs.delete(ObjectId(old_picture_id))
                        logger.info(f"Deleted old profile picture: {old_picture_id}")
                except Exception as e:
                    logger.error(f"Error deleting old profile picture: {str(e)}")
            
            return True, "Profile picture updated successfully"
            
        except Exception as e:
            logger.error(f"Error updating profile picture: {str(e)}")
            return False, "An internal error has occurred."

    def get_profile_picture(self, user_id):
        """Get user's profile picture ID"""
        self.ensure_connected()
        try:
            from bson.objectid import ObjectId
            user_data = self.db.users.find_one({"_id": ObjectId(user_id)})
            return user_data.get('profile_picture_id') if user_data else None
        except Exception as e:
            logger.error(f"Error getting profile picture: {str(e)}")
            return None

    @with_mongodb_retry(retries=3, delay=2)
    async def delete_user(self, user_id):
        """Delete a user account and all associated data"""
        self.ensure_connected()
        try:
            from bson.objectid import ObjectId

            # Get user data first
            user_data = self.db.users.find_one({"_id": ObjectId(user_id)})
            if not user_data:
                return False, "User not found"

            # Delete profile picture if exists
            if user_data.get('profile_picture_id'):
                try:
                    fs = GridFS(self.db)
                    fs.delete(ObjectId(user_data['profile_picture_id']))
                except Exception as e:
                    logger.error(f"Error deleting profile picture: {str(e)}")

            # Delete user document
            result = self.db.users.delete_one({"_id": ObjectId(user_id)})
            
            if result.deleted_count > 0:
                return True, "Account deleted successfully"
            return False, "Failed to delete account"

        except Exception as e:
            logger.error(f"Error deleting user: {str(e)}")
            return False, "An internal error has occurred."

    @with_mongodb_retry(retries=3, delay=2)
    async def update_user_settings(self, user_id, form_data, profile_picture=None):
        """Update user settings including profile picture"""
        self.ensure_connected()
        try:
            updates = {}
            
            # Handle username update if provided
            if new_username := form_data.get('username'):
                if new_username != current_user.username:
                    # Check if username is taken
                    if self.db.users.find_one({"username": new_username}):
                        return False
                    updates['username'] = new_username

            # Handle description update
            if description := form_data.get('description'):
                updates['description'] = description

            # Handle profile picture
            if profile_picture and allowed_file(profile_picture.filename):
                from werkzeug.utils import secure_filename
                if profile_picture and allowed_file(profile_picture.filename):
                    fs = GridFS(self.db)
                    filename = secure_filename(profile_picture.filename)
                    file_id = fs.put(
                        profile_picture.stream.read(),
                        filename=filename,
                        content_type=profile_picture.content_type
                    )
                    updates['profile_picture_id'] = file_id

            if updates:
                success, message = await self.update_user_profile(user_id, updates)
                return success

            return True, "Profile updated successfully"
        except Exception as e:
            logger.error(f"Error updating user settings: {str(e)}")
            return False, "An internal error has occurred."
>>>>>>> 8cbe1b19
<|MERGE_RESOLUTION|>--- conflicted
+++ resolved
@@ -1,555 +1,275 @@
-<<<<<<< HEAD
-from __future__ import annotations
-
-import logging
-from datetime import datetime, timezone
-
-from flask_login import current_user
-from gridfs import GridFS
-from werkzeug.security import generate_password_hash
-
-from app.models import User
-from app.utils import DatabaseManager, allowed_file, with_mongodb_retry, get_database_connection
-
-logging.basicConfig(level=logging.INFO)
-logger = logging.getLogger(__name__)
-
-async def check_password_strength(password):
-    """
-    Check if password meets minimum requirements:
-    - At least 8 characters
-    """
-    if len(password) < 8:
-        return False, "Password must be at least 8 characters long"
-    return True, "Password meets all requirements"
-
-
-class UserManager(DatabaseManager):
-    def __init__(self, mongo_uri=None):
-        # Use the singleton connection
-        super().__init__(mongo_uri)
-        self._ensure_collections()
-
-    def _ensure_collections(self):
-        """Ensure required collections exist"""
-        if "users" not in self.db.list_collection_names():
-            self.db.create_collection("users")
-            logger.info("Created users collection")
-
-    @with_mongodb_retry(retries=3, delay=2)
-    async def create_user(
-        self,
-        email,
-        username,
-        password,
-        team_number=None
-    ):
-        """Create a new user with retry mechanism"""
-        
-        try:
-            # Check for existing email
-            if self.db.users.find_one({"email": email}):
-                return False, "Email already registered"
-
-            # Check for existing username
-            if self.db.users.find_one({"username": username}):
-                return False, "Username already taken"
-
-            # Check password strength
-            password_valid, message = await check_password_strength(password)
-            if not password_valid:
-                return False, message
-
-            # Create user document
-            user_data = {
-                "email": email,
-                "username": username,
-                "teamNumber": team_number,
-                "password_hash": generate_password_hash(password),
-                "created_at": datetime.now(timezone.utc),
-                "last_login": None,
-                "description": "",
-                "profile_picture_id": None,
-            }
-
-            self.db.users.insert_one(user_data)
-            logger.info(f"Created new user: {username}")
-            return True, "User created successfully"
-
-        except Exception as e:
-            logger.error(f"Error creating user: {str(e)}")
-            return False, "An internal error has occurred."
-
-    @with_mongodb_retry(retries=3, delay=2)
-    async def authenticate_user(self, login, password):
-        """Authenticate user with retry mechanism"""
-        
-        try:
-            if user_data := self.db.users.find_one(
-                {"$or": [{"email": login}, {"username": login}]}
-            ):
-                user = User.create_from_db(user_data)
-                if user and user.check_password(password):
-                    # Update last login
-                    self.db.users.update_one(
-                        {"_id": user._id},
-                        {"$set": {"last_login": datetime.now(timezone.utc)}},
-                    )
-                    logger.info(f"Successful login: {login}")
-                    return True, user
-            logger.warning(f"Failed login attempt: {login}")
-            return False, None
-        except Exception as e:
-            logger.error(f"Authentication error: {str(e)}")
-            return False, None
-
-    def get_user_by_id(self, user_id):
-        """Retrieve user by ID with retry mechanism"""
-        
-        try:
-            from bson.objectid import ObjectId
-
-            user_data = self.db.users.find_one({"_id": ObjectId(user_id)})
-            return User.create_from_db(user_data) if user_data else None
-        except Exception as e:
-            logger.error(f"Error loading user: {str(e)}")
-            return None
-
-    @with_mongodb_retry(retries=3, delay=2)
-    async def update_user_profile(self, user_id, updates):
-        """Update user profile information"""
-        
-        try:
-            from bson.objectid import ObjectId
-
-            # Filter out None values and empty strings
-            valid_updates = {k: v for k, v in updates.items() if v is not None and v != ""}
-
-            # Check if username is being updated and is unique
-            if 'username' in valid_updates:
-                if existing_user := self.db.users.find_one(
-                    {
-                        "username": valid_updates['username'],
-                        "_id": {"$ne": ObjectId(user_id)},
-                    }
-                ):
-                    return False, "Username already taken"
-
-            result = self.db.users.update_one(
-                {"_id": ObjectId(user_id)},
-                {"$set": valid_updates}
-            )
-
-            if result.modified_count > 0:
-                return True, "Profile updated successfully"
-            return False, "No changes made"
-
-        except Exception as e:
-            logger.error(f"Error updating profile: {str(e)}")
-            return False, "An internal error has occurred."
-
-    def get_user_profile(self, username):
-        """Get user profile by username"""
-        
-        try:
-            user_data = self.db.users.find_one({"username": username})
-            return User.create_from_db(user_data) if user_data else None
-        except Exception as e:
-            logger.error(f"Error loading profile: {str(e)}")
-            return None
-
-    @with_mongodb_retry(retries=3, delay=2)
-    async def update_profile_picture(self, user_id, file_id):
-        """Update user's profile picture and clean up old one"""
-        
-        try:
-            from bson.objectid import ObjectId
-            from gridfs import GridFS
-
-            # Get the old profile picture ID first
-            user_data = self.db.users.find_one({"_id": ObjectId(user_id)})
-            old_picture_id = user_data.get('profile_picture_id') if user_data else None
-            
-            # Update the profile picture ID
-            result = self.db.users.update_one(
-                {"_id": ObjectId(user_id)},
-                {"$set": {"profile_picture_id": file_id}}
-            )
-            
-            # If update was successful and there was an old picture, delete it
-            if result.modified_count > 0 and old_picture_id:
-                try:
-                    fs = GridFS(self.db)
-                    if fs.exists(ObjectId(old_picture_id)):
-                        fs.delete(ObjectId(old_picture_id))
-                        logger.info(f"Deleted old profile picture: {old_picture_id}")
-                except Exception as e:
-                    logger.error(f"Error deleting old profile picture: {str(e)}")
-            
-            return True, "Profile picture updated successfully"
-            
-        except Exception as e:
-            logger.error(f"Error updating profile picture: {str(e)}")
-            return False, "An internal error has occurred."
-
-    def get_profile_picture(self, user_id):
-        """Get user's profile picture ID"""
-        
-        try:
-            from bson.objectid import ObjectId
-            user_data = self.db.users.find_one({"_id": ObjectId(user_id)})
-            return user_data.get('profile_picture_id') if user_data else None
-        except Exception as e:
-            logger.error(f"Error getting profile picture: {str(e)}")
-            return None
-
-    @with_mongodb_retry(retries=3, delay=2)
-    async def delete_user(self, user_id):
-        """Delete a user account and all associated data"""
-        
-        try:
-            from bson.objectid import ObjectId
-
-            # Get user data first
-            user_data = self.db.users.find_one({"_id": ObjectId(user_id)})
-            if not user_data:
-                return False, "User not found"
-
-            # Delete profile picture if exists
-            if user_data.get('profile_picture_id'):
-                try:
-                    fs = GridFS(self.db)
-                    fs.delete(ObjectId(user_data['profile_picture_id']))
-                except Exception as e:
-                    logger.error(f"Error deleting profile picture: {str(e)}")
-
-            # Delete user document
-            result = self.db.users.delete_one({"_id": ObjectId(user_id)})
-            
-            if result.deleted_count > 0:
-                return True, "Account deleted successfully"
-            return False, "Failed to delete account"
-
-        except Exception as e:
-            logger.error(f"Error deleting user: {str(e)}")
-            return False, "An internal error has occurred."
-
-    @with_mongodb_retry(retries=3, delay=2)
-    async def update_user_settings(self, user_id, form_data, profile_picture=None):
-        """Update user settings including profile picture"""
-        
-        try:
-            updates = {}
-            
-            # Handle username update if provided
-            if new_username := form_data.get('username'):
-                if new_username != current_user.username:
-                    # Check if username is taken
-                    if self.db.users.find_one({"username": new_username}):
-                        return False
-                    updates['username'] = new_username
-
-            # Handle description update
-            if description := form_data.get('description'):
-                updates['description'] = description
-
-            # Handle profile picture
-            if profile_picture and allowed_file(profile_picture.filename):
-                from werkzeug.utils import secure_filename
-                if profile_picture and allowed_file(profile_picture.filename):
-                    fs = GridFS(self.db)
-                    filename = secure_filename(profile_picture.filename)
-                    file_id = fs.put(
-                        profile_picture.stream.read(),
-                        filename=filename,
-                        content_type=profile_picture.content_type
-                    )
-                    updates['profile_picture_id'] = file_id
-
-            if updates:
-                success, message = await self.update_user_profile(user_id, updates)
-                return success
-
-            return True, "Profile updated successfully"
-        except Exception as e:
-            logger.error(f"Error updating user settings: {str(e)}")
-            return False, "An internal error has occurred."
-=======
-from __future__ import annotations
-
-import logging
-from datetime import datetime, timezone
-
-from flask_login import current_user
-from gridfs import GridFS
-from werkzeug.security import generate_password_hash
-
-from app.models import User
-from app.utils import DatabaseManager, allowed_file, with_mongodb_retry, get_database_connection
-
-logging.basicConfig(level=logging.INFO)
-logger = logging.getLogger(__name__)
-
-async def check_password_strength(password):
-    """
-    Check if password meets minimum requirements:
-    - At least 8 characters
-    """
-    if len(password) < 8:
-        return False, "Password must be at least 8 characters long"
-    return True, "Password meets all requirements"
-
-
-class UserManager(DatabaseManager):
-    def __init__(self, mongo_uri, existing_connection=None):
-        # Use existing connection if provided, otherwise get shared connection
-        if existing_connection is None:
-            existing_connection = get_database_connection(mongo_uri)
-        super().__init__(mongo_uri, existing_connection=existing_connection)
-        self._ensure_collections()
-
-    def _ensure_collections(self):
-        """Ensure required collections exist"""
-        if "users" not in self.db.list_collection_names():
-            self.db.create_collection("users")
-            logger.info("Created users collection")
-
-    @with_mongodb_retry(retries=3, delay=2)
-    async def create_user(
-        self,
-        email,
-        username,
-        password,
-        team_number=None
-    ):
-        """Create a new user with retry mechanism"""
-        self.ensure_connected()
-        try:
-            # Check for existing email
-            if self.db.users.find_one({"email": email}):
-                return False, "Email already registered"
-
-            # Check for existing username
-            if self.db.users.find_one({"username": username}):
-                return False, "Username already taken"
-
-            # Check password strength
-            password_valid, message = await check_password_strength(password)
-            if not password_valid:
-                return False, message
-
-            # Create user document
-            user_data = {
-                "email": email,
-                "username": username,
-                "teamNumber": team_number,
-                "password_hash": generate_password_hash(password),
-                "created_at": datetime.now(timezone.utc),
-                "last_login": None,
-                "description": "",
-                "profile_picture_id": None,
-            }
-
-            self.db.users.insert_one(user_data)
-            logger.info(f"Created new user: {username}")
-            return True, "User created successfully"
-
-        except Exception as e:
-            logger.error(f"Error creating user: {str(e)}")
-            return False, "An internal error has occurred."
-
-    @with_mongodb_retry(retries=3, delay=2)
-    async def authenticate_user(self, login, password):
-        """Authenticate user with retry mechanism"""
-        self.ensure_connected()
-        try:
-            if user_data := self.db.users.find_one(
-                {"$or": [{"email": login}, {"username": login}]}
-            ):
-                user = User.create_from_db(user_data)
-                if user and user.check_password(password):
-                    # Update last login
-                    self.db.users.update_one(
-                        {"_id": user._id},
-                        {"$set": {"last_login": datetime.now(timezone.utc)}},
-                    )
-                    logger.info(f"Successful login: {login}")
-                    return True, user
-            logger.warning(f"Failed login attempt: {login}")
-            return False, None
-        except Exception as e:
-            logger.error(f"Authentication error: {str(e)}")
-            return False, None
-
-    def get_user_by_id(self, user_id):
-        """Retrieve user by ID with retry mechanism"""
-        self.ensure_connected()
-        try:
-            from bson.objectid import ObjectId
-
-            user_data = self.db.users.find_one({"_id": ObjectId(user_id)})
-            return User.create_from_db(user_data) if user_data else None
-        except Exception as e:
-            logger.error(f"Error loading user: {str(e)}")
-            return None
-
-    @with_mongodb_retry(retries=3, delay=2)
-    async def update_user_profile(self, user_id, updates):
-        """Update user profile information"""
-        self.ensure_connected()
-        try:
-            from bson.objectid import ObjectId
-
-            # Filter out None values and empty strings
-            valid_updates = {k: v for k, v in updates.items() if v is not None and v != ""}
-
-            # Check if username is being updated and is unique
-            if 'username' in valid_updates:
-                if existing_user := self.db.users.find_one(
-                    {
-                        "username": valid_updates['username'],
-                        "_id": {"$ne": ObjectId(user_id)},
-                    }
-                ):
-                    return False, "Username already taken"
-
-            result = self.db.users.update_one(
-                {"_id": ObjectId(user_id)},
-                {"$set": valid_updates}
-            )
-
-            if result.modified_count > 0:
-                return True, "Profile updated successfully"
-            return False, "No changes made"
-
-        except Exception as e:
-            logger.error(f"Error updating profile: {str(e)}")
-            return False, "An internal error has occurred."
-
-    def get_user_profile(self, username):
-        """Get user profile by username"""
-        self.ensure_connected()
-        try:
-            user_data = self.db.users.find_one({"username": username})
-            return User.create_from_db(user_data) if user_data else None
-        except Exception as e:
-            logger.error(f"Error loading profile: {str(e)}")
-            return None
-
-    @with_mongodb_retry(retries=3, delay=2)
-    async def update_profile_picture(self, user_id, file_id):
-        """Update user's profile picture and clean up old one"""
-        self.ensure_connected()
-        try:
-            from bson.objectid import ObjectId
-            from gridfs import GridFS
-
-            # Get the old profile picture ID first
-            user_data = self.db.users.find_one({"_id": ObjectId(user_id)})
-            old_picture_id = user_data.get('profile_picture_id') if user_data else None
-            
-            # Update the profile picture ID
-            result = self.db.users.update_one(
-                {"_id": ObjectId(user_id)},
-                {"$set": {"profile_picture_id": file_id}}
-            )
-            
-            # If update was successful and there was an old picture, delete it
-            if result.modified_count > 0 and old_picture_id:
-                try:
-                    fs = GridFS(self.db)
-                    if fs.exists(ObjectId(old_picture_id)):
-                        fs.delete(ObjectId(old_picture_id))
-                        logger.info(f"Deleted old profile picture: {old_picture_id}")
-                except Exception as e:
-                    logger.error(f"Error deleting old profile picture: {str(e)}")
-            
-            return True, "Profile picture updated successfully"
-            
-        except Exception as e:
-            logger.error(f"Error updating profile picture: {str(e)}")
-            return False, "An internal error has occurred."
-
-    def get_profile_picture(self, user_id):
-        """Get user's profile picture ID"""
-        self.ensure_connected()
-        try:
-            from bson.objectid import ObjectId
-            user_data = self.db.users.find_one({"_id": ObjectId(user_id)})
-            return user_data.get('profile_picture_id') if user_data else None
-        except Exception as e:
-            logger.error(f"Error getting profile picture: {str(e)}")
-            return None
-
-    @with_mongodb_retry(retries=3, delay=2)
-    async def delete_user(self, user_id):
-        """Delete a user account and all associated data"""
-        self.ensure_connected()
-        try:
-            from bson.objectid import ObjectId
-
-            # Get user data first
-            user_data = self.db.users.find_one({"_id": ObjectId(user_id)})
-            if not user_data:
-                return False, "User not found"
-
-            # Delete profile picture if exists
-            if user_data.get('profile_picture_id'):
-                try:
-                    fs = GridFS(self.db)
-                    fs.delete(ObjectId(user_data['profile_picture_id']))
-                except Exception as e:
-                    logger.error(f"Error deleting profile picture: {str(e)}")
-
-            # Delete user document
-            result = self.db.users.delete_one({"_id": ObjectId(user_id)})
-            
-            if result.deleted_count > 0:
-                return True, "Account deleted successfully"
-            return False, "Failed to delete account"
-
-        except Exception as e:
-            logger.error(f"Error deleting user: {str(e)}")
-            return False, "An internal error has occurred."
-
-    @with_mongodb_retry(retries=3, delay=2)
-    async def update_user_settings(self, user_id, form_data, profile_picture=None):
-        """Update user settings including profile picture"""
-        self.ensure_connected()
-        try:
-            updates = {}
-            
-            # Handle username update if provided
-            if new_username := form_data.get('username'):
-                if new_username != current_user.username:
-                    # Check if username is taken
-                    if self.db.users.find_one({"username": new_username}):
-                        return False
-                    updates['username'] = new_username
-
-            # Handle description update
-            if description := form_data.get('description'):
-                updates['description'] = description
-
-            # Handle profile picture
-            if profile_picture and allowed_file(profile_picture.filename):
-                from werkzeug.utils import secure_filename
-                if profile_picture and allowed_file(profile_picture.filename):
-                    fs = GridFS(self.db)
-                    filename = secure_filename(profile_picture.filename)
-                    file_id = fs.put(
-                        profile_picture.stream.read(),
-                        filename=filename,
-                        content_type=profile_picture.content_type
-                    )
-                    updates['profile_picture_id'] = file_id
-
-            if updates:
-                success, message = await self.update_user_profile(user_id, updates)
-                return success
-
-            return True, "Profile updated successfully"
-        except Exception as e:
-            logger.error(f"Error updating user settings: {str(e)}")
-            return False, "An internal error has occurred."
->>>>>>> 8cbe1b19
+from __future__ import annotations
+
+import logging
+from datetime import datetime, timezone
+
+from flask_login import current_user
+from gridfs import GridFS
+from werkzeug.security import generate_password_hash
+
+from app.models import User
+from app.utils import DatabaseManager, allowed_file, with_mongodb_retry, get_database_connection
+
+logging.basicConfig(level=logging.INFO)
+logger = logging.getLogger(__name__)
+
+async def check_password_strength(password):
+    """
+    Check if password meets minimum requirements:
+    - At least 8 characters
+    """
+    if len(password) < 8:
+        return False, "Password must be at least 8 characters long"
+    return True, "Password meets all requirements"
+
+
+class UserManager(DatabaseManager):
+    def __init__(self, mongo_uri=None):
+        super().__init__(mongo_uri)
+        self._ensure_collections()
+
+    def _ensure_collections(self):
+        """Ensure required collections exist"""
+        if "users" not in self.db.list_collection_names():
+            self.db.create_collection("users")
+            logger.info("Created users collection")
+
+    @with_mongodb_retry(retries=3, delay=2)
+    async def create_user(
+        self,
+        email,
+        username,
+        password,
+        team_number=None
+    ):
+        """Create a new user with retry mechanism"""
+        self.ensure_connected()
+        try:
+            # Check for existing email
+            if self.db.users.find_one({"email": email}):
+                return False, "Email already registered"
+
+            # Check for existing username
+            if self.db.users.find_one({"username": username}):
+                return False, "Username already taken"
+
+            # Check password strength
+            password_valid, message = await check_password_strength(password)
+            if not password_valid:
+                return False, message
+
+            # Create user document
+            user_data = {
+                "email": email,
+                "username": username,
+                "334
+              Number": team_number,
+                "password_hash": generate_password_hash(password),
+                "created_at": datetime.now(timezone.utc),
+                "last_login": None,
+                "description": "",
+                "profile_picture_id": None,
+            }
+
+            self.db.users.insert_one(user_data)
+            logger.info(f"Created new user: {username}")
+            return True, "User created successfully"
+
+        except Exception as e:
+            logger.error(f"Error creating user: {str(e)}")
+            return False, "An internal error has occurred."
+
+    @with_mongodb_retry(retries=3, delay=2)
+    async def authenticate_user(self, login, password):
+        """Authenticate user with retry mechanism"""
+        self.ensure_connected()
+        try:
+            if user_data := self.db.users.find_one(
+                {"$or": [{"email": login}, {"username": login}]}
+            ):
+                user = User.create_from_db(user_data)
+                if user and user.check_password(password):
+                    # Update last login
+                    self.db.users.update_one(
+                        {"_id": user._id},
+                        {"$set": {"last_login": datetime.now(timezone.utc)}},
+                    )
+                    logger.info(f"Successful login: {login}")
+                    return True, user
+            logger.warning(f"Failed login attempt: {login}")
+            return False, None
+        except Exception as e:
+            logger.error(f"Authentication error: {str(e)}")
+            return False, None
+
+    def get_user_by_id(self, user_id):
+        """Retrieve user by ID with retry mechanism"""
+        self.ensure_connected()
+        try:
+            from bson.objectid import ObjectId
+
+            user_data = self.db.users.find_one({"_id": ObjectId(user_id)})
+            return User.create_from_db(user_data) if user_data else None
+        except Exception as e:
+            logger.error(f"Error loading user: {str(e)}")
+            return None
+
+    @with_mongodb_retry(retries=3, delay=2)
+    async def update_user_profile(self, user_id, updates):
+        """Update user profile information"""
+        self.ensure_connected()
+        try:
+            from bson.objectid import ObjectId
+
+            # Filter out None values and empty strings
+            valid_updates = {k: v for k, v in updates.items() if v is not None and v != ""}
+
+            # Check if username is being updated and is unique
+            if 'username' in valid_updates:
+                if existing_user := self.db.users.find_one(
+                    {
+                        "username": valid_updates['username'],
+                        "_id": {"$ne": ObjectId(user_id)},
+                    }
+                ):
+                    return False, "Username already taken"
+
+            result = self.db.users.update_one(
+                {"_id": ObjectId(user_id)},
+                {"$set": valid_updates}
+            )
+
+            if result.modified_count > 0:
+                return True, "Profile updated successfully"
+            return False, "No changes made"
+
+        except Exception as e:
+            logger.error(f"Error updating profile: {str(e)}")
+            return False, "An internal error has occurred."
+
+    def get_user_profile(self, username):
+        """Get user profile by username"""
+        self.ensure_connected()
+        try:
+            user_data = self.db.users.find_one({"username": username})
+            return User.create_from_db(user_data) if user_data else None
+        except Exception as e:
+            logger.error(f"Error loading profile: {str(e)}")
+            return None
+
+    @with_mongodb_retry(retries=3, delay=2)
+    async def update_profile_picture(self, user_id, file_id):
+        """Update user's profile picture and clean up old one"""
+        self.ensure_connected()
+        try:
+            from bson.objectid import ObjectId
+            from gridfs import GridFS
+
+            # Get the old profile picture ID first
+            user_data = self.db.users.find_one({"_id": ObjectId(user_id)})
+            old_picture_id = user_data.get('profile_picture_id') if user_data else None
+            
+            # Update the profile picture ID
+            result = self.db.users.update_one(
+                {"_id": ObjectId(user_id)},
+                {"$set": {"profile_picture_id": file_id}}
+            )
+            
+            # If update was successful and there was an old picture, delete it
+            if result.modified_count > 0 and old_picture_id:
+                try:
+                    fs = GridFS(self.db)
+                    if fs.exists(ObjectId(old_picture_id)):
+                        fs.delete(ObjectId(old_picture_id))
+                        logger.info(f"Deleted old profile picture: {old_picture_id}")
+                except Exception as e:
+                    logger.error(f"Error deleting old profile picture: {str(e)}")
+            
+            return True, "Profile picture updated successfully"
+            
+        except Exception as e:
+            logger.error(f"Error updating profile picture: {str(e)}")
+            return False, "An internal error has occurred."
+
+    def get_profile_picture(self, user_id):
+        """Get user's profile picture ID"""
+        self.ensure_connected()
+        try:
+            from bson.objectid import ObjectId
+            user_data = self.db.users.find_one({"_id": ObjectId(user_id)})
+            return user_data.get('profile_picture_id') if user_data else None
+        except Exception as e:
+            logger.error(f"Error getting profile picture: {str(e)}")
+            return None
+
+    @with_mongodb_retry(retries=3, delay=2)
+    async def delete_user(self, user_id):
+        """Delete a user account and all associated data"""
+        self.ensure_connected()
+        try:
+            from bson.objectid import ObjectId
+
+            # Get user data first
+            user_data = self.db.users.find_one({"_id": ObjectId(user_id)})
+            if not user_data:
+                return False, "User not found"
+
+            # Delete profile picture if exists
+            if user_data.get('profile_picture_id'):
+                try:
+                    fs = GridFS(self.db)
+                    fs.delete(ObjectId(user_data['profile_picture_id']))
+                except Exception as e:
+                    logger.error(f"Error deleting profile picture: {str(e)}")
+
+            # Delete user document
+            result = self.db.users.delete_one({"_id": ObjectId(user_id)})
+            
+            if result.deleted_count > 0:
+                return True, "Account deleted successfully"
+            return False, "Failed to delete account"
+
+        except Exception as e:
+            logger.error(f"Error deleting user: {str(e)}")
+            return False, "An internal error has occurred."
+
+    @with_mongodb_retry(retries=3, delay=2)
+    async def update_user_settings(self, user_id, form_data, profile_picture=None):
+        """Update user settings including profile picture"""
+        self.ensure_connected()
+        try:
+            updates = {}
+            
+            # Handle username update if provided
+            if new_username := form_data.get('username'):
+                if new_username != current_user.username:
+                    # Check if username is taken
+                    if self.db.users.find_one({"username": new_username}):
+                        return False
+                    updates['username'] = new_username
+
+            # Handle description update
+            if description := form_data.get('description'):
+                updates['description'] = description
+
+            # Handle profile picture
+            if profile_picture and allowed_file(profile_picture.filename):
+                from werkzeug.utils import secure_filename
+                if profile_picture and allowed_file(profile_picture.filename):
+                    fs = GridFS(self.db)
+                    filename = secure_filename(profile_picture.filename)
+                    file_id = fs.put(
+                        profile_picture.stream.read(),
+                        filename=filename,
+                        content_type=profile_picture.content_type
+                    )
+                    updates['profile_picture_id'] = file_id
+
+            if updates:
+                success, message = await self.update_user_profile(user_id, updates)
+                return success
+
+            return True, "Profile updated successfully"
+        except Exception as e:
+            logger.error(f"Error updating user settings: {str(e)}")
+            return False, "An internal error has occurred."