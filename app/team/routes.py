--- conflicted
+++ resolved
@@ -100,9 +100,6 @@
     flash('Record deleted successfully.', 'success')
     return redirect(url_for('team.list_team_data'))
 
-<<<<<<< HEAD
-    #TODO: make an dialog for delete
-=======
 @team_bp.route('/compare')
 @login_required
 def team_compare_page():
@@ -198,7 +195,6 @@
     except Exception as e:
         print(f"Error comparing teams: {e}")
         return jsonify({"error": "Failed to fetch team data"}), 500
->>>>>>> 5ded4885
 
 
 # @login_required
