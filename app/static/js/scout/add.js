const updateMatchResult = () => {
    const allianceScore = parseInt(allianceScoreInput.value) || 0;
    const opponentScore = parseInt(opponentScoreInput.value) || 0;
    
    if (allianceScore > opponentScore) {
        matchResultInput.value = 'won';
    } else if (allianceScore < opponentScore) {
        matchResultInput.value = 'lost';
    } else {
        matchResultInput.value = 'tie';
    }
};

<<<<<<< HEAD
document.addEventListener('DOMContentLoaded', function() {
    // Event code input handling
    const eventCodeInput = document.querySelector('input[name="event_code"]');
    if (eventCodeInput) {
        eventCodeInput.addEventListener('input', function(e) {
            this.value = this.value.toUpperCase();
        });
    }

    // Initialize CanvasField helper
    const CanvasField = new Canvas({
        canvas: document.getElementById('autoPath'),
        container: document.getElementById('autoPathContainer'),
        externalUpdateUIControls: updateUIControls,
        showStatus: (message) => {
            const flashContainer = document.querySelector('.container');
            if (!flashContainer) return;
=======
let canvas, coordSystem;
let isDrawing = false;
let currentPath = [];
let paths = [];

function initCanvas() {
    canvas = document.getElementById('autoPath');
    if (!canvas) {
        return;
    }

    coordSystem = new CanvasCoordinateSystem(canvas);
    
    // Set canvas size based on container
    resizeCanvas();
    window.addEventListener('resize', resizeCanvas);

    // Mouse events
    canvas.addEventListener('mousedown', startDrawing);
    canvas.addEventListener('mousemove', draw);
    canvas.addEventListener('mouseup', stopDrawing);
    canvas.addEventListener('mouseleave', stopDrawing);
    
    // Touch events
    canvas.addEventListener('touchstart', handleTouchStart, { passive: false });
    canvas.addEventListener('touchmove', handleTouchMove, { passive: false });
    canvas.addEventListener('touchend', handleTouchEnd);
}

function resizeCanvas() {
    const container = canvas.parentElement;
    canvas.width = container.clientWidth;
    canvas.height = container.clientHeight;
    coordSystem.updateTransform();
    redrawPaths();
}

function startDrawing(e) {
    e.preventDefault();
    isDrawing = true;
    const point = getPointFromEvent(e);
    currentPath = [point];
    redrawPaths();
}

function draw(e) {
    if (!isDrawing) {
      return;
    }
    e.preventDefault();
    const point = getPointFromEvent(e);
    currentPath.push(point);
    redrawPaths();
}

function stopDrawing(e) {
    if (!isDrawing) {
      return;
    }
    e.preventDefault();
    isDrawing = false;
    if (currentPath.length > 1) {
        paths.push(currentPath);
        updateHiddenInput();
    }
    currentPath = [];
}
>>>>>>> fb66d005

            const messageDiv = document.createElement('div');
            messageDiv.className = 'fixed bottom-6 left-1/2 -translate-x-1/2 sm:left-auto sm:right-6 sm:-translate-x-0 z-50 w-[90%] sm:w-full max-w-xl min-h-[60px] sm:min-h-[80px] mx-auto sm:mx-0 animate-fade-in-up';
            
            const innerDiv = document.createElement('div');
            innerDiv.className = 'flex items-center p-6 rounded-lg shadow-xl bg-green-50 text-green-800 border-2 border-green-200';
            
            const icon = document.createElementNS('http://www.w3.org/2000/svg', 'svg');
            icon.setAttribute('class', 'w-6 h-6 mr-3 flex-shrink-0');
            icon.setAttribute('fill', 'currentColor');
            icon.setAttribute('viewBox', '0 0 20 20');
            
            const path = document.createElementNS('http://www.w3.org/2000/svg', 'path');
            path.setAttribute('fill-rule', 'evenodd');
            path.setAttribute('d', 'M10 18a8 8 0 100-16 8 8 0 000 16zm3.707-9.293a1 1 0 00-1.414-1.414L9 10.586 7.707 9.293a1 1 0 00-1.414 1.414l2 2a1 1 0 001.414 0l4-4z');
            path.setAttribute('clip-rule', 'evenodd');
            
            icon.appendChild(path);
            
            const text = document.createElement('p');
            text.className = 'text-base font-medium';
            text.textContent = message;
            
            const closeButton = document.createElement('button');
            closeButton.className = 'ml-auto -mx-1.5 -my-1.5 rounded-lg p-1.5 inline-flex h-8 w-8 text-green-500 hover:bg-green-100';
            closeButton.onclick = () => messageDiv.remove();
            
            const closeIcon = document.createElementNS('http://www.w3.org/2000/svg', 'svg');
            closeIcon.setAttribute('class', 'w-5 h-5');
            closeIcon.setAttribute('fill', 'currentColor');
            closeIcon.setAttribute('viewBox', '0 0 20 20');
            
            const closePath = document.createElementNS('http://www.w3.org/2000/svg', 'path');
            closePath.setAttribute('fill-rule', 'evenodd');
            closePath.setAttribute('d', 'M4.293 4.293a1 1 0 011.414 0L10 8.586l4.293-4.293a1 1 0 111.414 1.414L11.414 10l4.293 4.293a1 1 0 01-1.414 1.414L10 11.414l-4.293 4.293a1 1 0 01-1.414-1.414L8.586 10 4.293 5.707a1 1 0 010-1.414z');
            closePath.setAttribute('clip-rule', 'evenodd');
            
            closeIcon.appendChild(closePath);
            closeButton.appendChild(closeIcon);
            
            innerDiv.appendChild(icon);
            innerDiv.appendChild(text);
            innerDiv.appendChild(closeButton);
            messageDiv.appendChild(innerDiv);
            
            flashContainer.appendChild(messageDiv);
            
            setTimeout(() => {
                if (messageDiv.parentNode === flashContainer) {
                    messageDiv.remove();
                }
            }, 3000);
        },
        initialColor: '#2563eb',
        initialThickness: 3,
        maxPanDistance: 1000,
        backgroundImage: '/static/images/field-2025.png',
        readonly: false
    });

    // Verify background image loading
    const testImage = new Image();
    testImage.onload = () => {
        console.log('Background image loaded successfully');
        CanvasField.showStatus('Field image loaded');
    };
    testImage.onerror = () => {
        console.error('Failed to load background image');
        CanvasField.showStatus('Error loading field image');
    };
    testImage.src = '/static/images/field-2025.png';

    // Prevent page scrolling when using mouse wheel on canvas
    const canvas = document.getElementById('autoPath');
    canvas.addEventListener('wheel', (e) => {
        if (e.target === canvas && CanvasField.isPanning) {
            e.preventDefault();
        }
    }, { passive: false });

<<<<<<< HEAD
    // Prevent page scrolling when middle mouse button is pressed
    canvas.addEventListener('mousedown', (e) => {
        if (e.button === 1 && e.target === canvas) { // Middle mouse button
            e.preventDefault();
            CanvasField.startPanning(e);
        }
    });
=======
function getPointFromEvent(e) {
    return coordSystem.getDrawCoords(e.clientX, e.clientY);
}
>>>>>>> fb66d005

    // Add mouseup handler for panning
    canvas.addEventListener('mouseup', (e) => {
        if (e.button === 1 && e.target === canvas) {
            CanvasField.stopPanning();
        }
    });
<<<<<<< HEAD

    // Configure Coloris
    Coloris({
        theme: 'polaroid',
        themeMode: 'light',
        alpha: false,
        formatToggle: false,
        swatches: [
            '#2563eb', // Default blue
            '#000000',
            '#ffffff',
            '#db4437',
            '#4285f4',
            '#0f9d58',
            '#ffeb3b',
            '#ff7f00'
        ]
    });

    // Tool buttons
    const toolButtons = {
        select: document.getElementById('selectTool'),
        pen: document.getElementById('penTool'),
        rectangle: document.getElementById('rectangleTool'),
        circle: document.getElementById('circleTool'),
        line: document.getElementById('lineTool'),
        hexagon: document.getElementById('hexagonTool'),
        star: document.getElementById('starTool')
    };

    // Function to update active tool button
    function updateActiveToolButton(activeTool) {
        Object.entries(toolButtons).forEach(([tool, button]) => {
            if (tool === activeTool) {
                button.classList.add('active');
            } else {
                button.classList.remove('active');
            }
        });
=======
    if (currentPath.length > 0) {
        coordSystem.drawPath(currentPath);
    }
}

function updateHiddenInput() {
    const input = document.getElementById('auto_path');
    const pathData = {
        paths: paths,
        canvasWidth: canvas.width,
        canvasHeight: canvas.height,
        timestamp: new Date().toISOString()
    };
    input.value = JSON.stringify(pathData);
}

function undoLastPath() {
    paths.pop();
    redrawPaths();
    updateHiddenInput();
}

function clearCanvas() {
    paths = [];
    currentPath = [];
    redrawPaths();
    updateHiddenInput();
}

function resetZoom() {
    coordSystem.resetView();
    redrawPaths();
}

function zoomIn(event) {
    if (!coordSystem) {
      return;
>>>>>>> fb66d005
    }

    // Add tool button event listeners
    Object.entries(toolButtons).forEach(([tool, button]) => {
        button.addEventListener('click', (e) => {
            e.preventDefault(); // Prevent form submission
            CanvasField.setTool(tool);
            updateActiveToolButton(tool);
        });
    });

    // Color picker
    document.getElementById('pathColorPicker').addEventListener('change', function(e) {
        CanvasField.setColor(this.value);
    });
    
    // Thickness control
    const thicknessSlider = document.getElementById('pathThickness');
    const thicknessValue = document.getElementById('pathThicknessValue');
    
    thicknessSlider.addEventListener('input', function() {
        const value = this.value;
        thicknessValue.textContent = value;
        CanvasField.setThickness(parseInt(value));
    });

    // Fill toggle button
    const fillToggleBtn = document.getElementById('fillToggle');
    fillToggleBtn.addEventListener('click', function(e) {
        e.preventDefault(); // Prevent form submission
        const newFillState = !CanvasField.isFilled;
        CanvasField.setFill(newFillState);
        this.textContent = `Fill: ${newFillState ? 'On' : 'Off'}`;
        this.classList.toggle('bg-blue-800', newFillState);
    });

    // Function to update hidden path data
    function updatePathData() {
        const pathData = document.getElementById('autoPathData');
        if (pathData) {
            pathData.value = JSON.stringify(CanvasField.drawingHistory);
        }
    }

    // Add mouseup listener to update path data after drawing
    canvas.addEventListener('mouseup', updatePathData);
    
    // Undo button
    document.getElementById('undoPath').addEventListener('click', (e) => {
        e.preventDefault(); // Prevent form submission
        CanvasField.undo();
        updatePathData();
    });
    
    // Redo button
    document.getElementById('redoPath').addEventListener('click', (e) => {
        e.preventDefault(); // Prevent form submission
        CanvasField.redo();
        updatePathData();
    });
    
    // Clear button
    document.getElementById('clearPath').addEventListener('click', (e) => {
        e.preventDefault(); // Prevent form submission
        if (confirm('Are you sure you want to clear the path?')) {
            CanvasField.clear();
            updatePathData();
        }
    });

    // Save button
    document.getElementById('savePath').addEventListener('click', (e) => {
        e.preventDefault(); // Prevent form submission
        const jsonString = JSON.stringify(CanvasField.drawingHistory);
        const blob = new Blob([jsonString], { type: 'application/json' });
        const url = URL.createObjectURL(blob);
        const a = document.createElement('a');
        a.href = url;
        a.download = `autopath-${new Date().toISOString().slice(0, 10)}.json`;
        document.body.appendChild(a);
        a.click();
        document.body.removeChild(a);
        URL.revokeObjectURL(url);
        
        CanvasField.showStatus('Path saved');
    });

    // Load button and file input
    const loadBtn = document.getElementById('loadPath');
    const loadFile = document.getElementById('loadFile');

    loadBtn.addEventListener('click', (e) => {
        e.preventDefault(); // Prevent form submission
        loadFile.click();
    });

    // Reset view button
    document.getElementById('goHome').addEventListener('click', (e) => {
        e.preventDefault();
        CanvasField.resizeCanvas();
        CanvasField.resetView();
        CanvasField.redrawCanvas();
        CanvasField.showStatus('View reset to origin');
    });

    // Readonly toggle button
    const readonlyToggle = document.getElementById('readonlyToggle');
    readonlyToggle.addEventListener('click', (e) => {
        e.preventDefault();
        const newState = !CanvasField.readonly;
        CanvasField.setReadonly(newState);
        readonlyToggle.classList.toggle('bg-blue-800', newState);
        readonlyToggle.classList.toggle('text-white', newState);
    });

    loadFile.addEventListener('change', (e) => {
        if (e.target.files.length === 0) return;

        const file = e.target.files[0];
        const reader = new FileReader();

        reader.onload = function(event) {
            try {
                const pathData = JSON.parse(event.target.result);
                CanvasField.drawingHistory = pathData;
                CanvasField.redrawCanvas();
                updatePathData();
                CanvasField.showStatus('Path loaded');
            } catch (error) {
                console.error('Error loading path:', error);
                CanvasField.showStatus('Error loading path');
            }
        };

        reader.readAsText(file);
        e.target.value = null; // Reset file input
    });

    // Add keyboard shortcuts
    document.addEventListener('keydown', (e) => {
        if (e.target.tagName === 'INPUT' || e.target.tagName === 'TEXTAREA') return;

        if (e.ctrlKey) {
            switch (e.key.toLowerCase()) {
                case 'a':
                    e.preventDefault();
                    e.stopPropagation();
                    CanvasField.setTool('select');
                    updateActiveToolButton('select');
                    break;
                case 'p':
                    e.preventDefault();
                    e.stopPropagation();
                    CanvasField.setTool('pen');
                    updateActiveToolButton('pen');
                    break;
                case 'r':
                    e.preventDefault();
                    e.stopPropagation();
                    CanvasField.setTool('rectangle');
                    updateActiveToolButton('rectangle');
                    break;
                case 'c':
                    e.preventDefault();
                    e.stopPropagation();
                    CanvasField.setTool('circle');
                    updateActiveToolButton('circle');
                    break;
                case 'l':
                    e.preventDefault();
                    e.stopPropagation();
                    CanvasField.setTool('line');
                    updateActiveToolButton('line');
                    break;
                case 'h':
                    e.preventDefault();
                    e.stopPropagation();
                    CanvasField.setTool('hexagon');
                    updateActiveToolButton('hexagon');
                    break;
                case 's':
                    if (!e.shiftKey) {
                        e.preventDefault();
                        e.stopPropagation();
                        CanvasField.setTool('star');
                        updateActiveToolButton('star');
                    }
                    break;
                case 'z':
                    e.preventDefault();
                    e.stopPropagation();
                    if (e.shiftKey) {
                        CanvasField.redo();
                    } else {
                        if (!e.repeat) {  // Only trigger once when key is first pressed
                            CanvasField.undo();
                        }
                    }
                    updatePathData();
                    break;
                case 'y':
                    e.preventDefault();
                    e.stopPropagation();
                    CanvasField.redo();
                    updatePathData();
                    break;
                case 'f':
                    e.preventDefault();
                    e.stopPropagation();
                    fillToggleBtn.click();
                    break;
            }
        }
    });

    // Form submission handling
    const form = document.getElementById('scoutingForm');
    if (form) {
        form.addEventListener('submit', async function(e) {
            e.preventDefault();
            
            // Update path data before submission
            updatePathData();
            
            const teamNumber = form.querySelector('input[name="team_number"]').value;
            const eventCode = form.querySelector('input[name="event_code"]').value;
            const matchNumber = form.querySelector('input[name="match_number"]').value;

            try {
                const response = await fetch(`/scouting/check_team?team=${teamNumber}&event=${eventCode}&match=${matchNumber}`);
                const data = await response.json();
                
                if (data.exists) {
                    alert(`Team ${teamNumber} already exists in match ${matchNumber} for event ${eventCode}`);
                    return;
                }
                
                form.submit();
            } catch (error) {
                form.submit();
            }
        });
    }
});

// Update the updateUIControls method to be more specific
function updateUIControls(color, thickness) {
    if (color) {
        // Update color picker if it exists
        const colorPicker = document.querySelector('input[name="pathColorPicker"]');
        if (colorPicker) {
            colorPicker.value = color;
            // Update Coloris
            Coloris.setInstance('#pathColorPicker', { value: color });
        }
    }

    if (thickness) {
        // Update thickness slider if it exists - be more specific with the selector
        const thicknessSlider = document.getElementById('pathThickness');
        const thicknessDisplay = document.getElementById('pathThicknessValue');
        if (thicknessSlider) {
            thicknessSlider.value = thickness;
            if (thicknessDisplay) {
                thicknessDisplay.textContent = thickness;
            }
        }
    }
}<|MERGE_RESOLUTION|>--- conflicted
+++ resolved
@@ -11,7 +11,6 @@
     }
 };
 
-<<<<<<< HEAD
 document.addEventListener('DOMContentLoaded', function() {
     // Event code input handling
     const eventCodeInput = document.querySelector('input[name="event_code"]');
@@ -29,75 +28,6 @@
         showStatus: (message) => {
             const flashContainer = document.querySelector('.container');
             if (!flashContainer) return;
-=======
-let canvas, coordSystem;
-let isDrawing = false;
-let currentPath = [];
-let paths = [];
-
-function initCanvas() {
-    canvas = document.getElementById('autoPath');
-    if (!canvas) {
-        return;
-    }
-
-    coordSystem = new CanvasCoordinateSystem(canvas);
-    
-    // Set canvas size based on container
-    resizeCanvas();
-    window.addEventListener('resize', resizeCanvas);
-
-    // Mouse events
-    canvas.addEventListener('mousedown', startDrawing);
-    canvas.addEventListener('mousemove', draw);
-    canvas.addEventListener('mouseup', stopDrawing);
-    canvas.addEventListener('mouseleave', stopDrawing);
-    
-    // Touch events
-    canvas.addEventListener('touchstart', handleTouchStart, { passive: false });
-    canvas.addEventListener('touchmove', handleTouchMove, { passive: false });
-    canvas.addEventListener('touchend', handleTouchEnd);
-}
-
-function resizeCanvas() {
-    const container = canvas.parentElement;
-    canvas.width = container.clientWidth;
-    canvas.height = container.clientHeight;
-    coordSystem.updateTransform();
-    redrawPaths();
-}
-
-function startDrawing(e) {
-    e.preventDefault();
-    isDrawing = true;
-    const point = getPointFromEvent(e);
-    currentPath = [point];
-    redrawPaths();
-}
-
-function draw(e) {
-    if (!isDrawing) {
-      return;
-    }
-    e.preventDefault();
-    const point = getPointFromEvent(e);
-    currentPath.push(point);
-    redrawPaths();
-}
-
-function stopDrawing(e) {
-    if (!isDrawing) {
-      return;
-    }
-    e.preventDefault();
-    isDrawing = false;
-    if (currentPath.length > 1) {
-        paths.push(currentPath);
-        updateHiddenInput();
-    }
-    currentPath = [];
-}
->>>>>>> fb66d005
 
             const messageDiv = document.createElement('div');
             messageDiv.className = 'fixed bottom-6 left-1/2 -translate-x-1/2 sm:left-auto sm:right-6 sm:-translate-x-0 z-50 w-[90%] sm:w-full max-w-xl min-h-[60px] sm:min-h-[80px] mx-auto sm:mx-0 animate-fade-in-up';
@@ -178,7 +108,6 @@
         }
     }, { passive: false });
 
-<<<<<<< HEAD
     // Prevent page scrolling when middle mouse button is pressed
     canvas.addEventListener('mousedown', (e) => {
         if (e.button === 1 && e.target === canvas) { // Middle mouse button
@@ -186,11 +115,6 @@
             CanvasField.startPanning(e);
         }
     });
-=======
-function getPointFromEvent(e) {
-    return coordSystem.getDrawCoords(e.clientX, e.clientY);
-}
->>>>>>> fb66d005
 
     // Add mouseup handler for panning
     canvas.addEventListener('mouseup', (e) => {
@@ -198,7 +122,6 @@
             CanvasField.stopPanning();
         }
     });
-<<<<<<< HEAD
 
     // Configure Coloris
     Coloris({
@@ -238,45 +161,6 @@
                 button.classList.remove('active');
             }
         });
-=======
-    if (currentPath.length > 0) {
-        coordSystem.drawPath(currentPath);
-    }
-}
-
-function updateHiddenInput() {
-    const input = document.getElementById('auto_path');
-    const pathData = {
-        paths: paths,
-        canvasWidth: canvas.width,
-        canvasHeight: canvas.height,
-        timestamp: new Date().toISOString()
-    };
-    input.value = JSON.stringify(pathData);
-}
-
-function undoLastPath() {
-    paths.pop();
-    redrawPaths();
-    updateHiddenInput();
-}
-
-function clearCanvas() {
-    paths = [];
-    currentPath = [];
-    redrawPaths();
-    updateHiddenInput();
-}
-
-function resetZoom() {
-    coordSystem.resetView();
-    redrawPaths();
-}
-
-function zoomIn(event) {
-    if (!coordSystem) {
-      return;
->>>>>>> fb66d005
     }
 
     // Add tool button event listeners
@@ -516,6 +400,7 @@
                 
                 form.submit();
             } catch (error) {
+                console.error('Error checking team:', error);
                 form.submit();
             }
         });
