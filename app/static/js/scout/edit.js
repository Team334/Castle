--- conflicted
+++ resolved
@@ -92,7 +92,6 @@
     const pathDataInput = document.getElementById('autoPathData');
     if (pathDataInput && pathDataInput.value) {
         try {
-<<<<<<< HEAD
             let sanitizedValue = pathDataInput.value.trim();
             
             // Remove any potential HTML entities
@@ -137,92 +136,6 @@
                 CanvasField.drawingHistory = [];
                 CanvasField.redrawCanvas();
             }
-=======
-            const rawValue = pathDataInput.value;
-            let parsedData;
-            
-            console.log('Loading path data:', rawValue);
-            
-            // First, try parsing directly
-            try {
-                parsedData = JSON.parse(rawValue);
-                console.log('Direct parse successful:', parsedData);
-            } catch (err) {
-                console.log('Direct parse failed, trying cleanup:', err);
-                // If direct parsing fails, try cleaning the string
-                const cleanValue = rawValue.replace(/^"(.*)"$/, '$1');
-                const unescapedValue = cleanValue.replace(/\\"/g, '"');
-                parsedData = JSON.parse(unescapedValue);
-                console.log('Parse after cleanup:', parsedData);
-            }
-            
-            // Check if we have the new format with metadata
-            if (parsedData && typeof parsedData === 'object' && 'paths' in parsedData) {
-                console.log('Using new format with metadata');
-                const { paths: loadedPaths, canvasWidth, canvasHeight } = parsedData;
-                
-                // Scale points if canvas dimensions have changed
-                if (canvasWidth && canvasHeight) {
-                    // Calculate scaling factors based on the current canvas dimensions
-                    const scaleX = canvas.width / canvasWidth;
-                    const scaleY = canvas.height / canvasHeight;
-                    
-                    console.log('Scaling factors:', { 
-                        originalWidth: canvasWidth, 
-                        originalHeight: canvasHeight,
-                        currentWidth: canvas.width,
-                        currentHeight: canvas.height,
-                        scaleX: scaleX,
-                        scaleY: scaleY
-                    });
-                    
-                    // Reset the coordinate system first to ensure clean state
-                    coordSystem.resetView();
-                    
-                    // Scale the points based on the ratio of dimensions
-                    paths = loadedPaths.map(path => 
-                        path.map(point => ({
-                            x: (point.x - 23) * scaleX, // WONTFIX: Added offset to x 
-                            y: (point.y - 1) * scaleY // WONTFIX: Added offset to y
-                        }))
-                    );
-                } else {
-                    paths = loadedPaths;
-                }
-            } else {
-                console.log('Using legacy format');
-                // Handle legacy format (just an array of paths)
-                if (!Array.isArray(parsedData)) {
-                    paths = [[parsedData]];
-                } else if (!Array.isArray(parsedData[0])) {
-                    paths = [parsedData];
-                } else {
-                    paths = parsedData;
-                }
-            }
-            
-            console.log('Pre-validation paths:', paths);
-            
-            // Validate path structure
-            paths = paths.map(path => {
-                if (Array.isArray(path)) {
-                    return path.map(point => {
-                        if (typeof point === 'object' && 'x' in point && 'y' in point) {
-                            return {
-                                x: parseFloat(point.x),
-                                y: parseFloat(point.y)
-                            };
-                        }
-                        return null;
-                    }).filter(point => point !== null);
-                }
-                return [];
-            }).filter(path => path.length > 0);
-            
-            console.log('Final validated paths:', paths);
-            
-            redrawPaths();
->>>>>>> fb66d005
         } catch (error) {
             console.error('Error loading existing path:', error);
             CanvasField.drawingHistory = [];
@@ -362,7 +275,6 @@
         }
     });
 
-<<<<<<< HEAD
     // Save button
     document.getElementById('savePath').addEventListener('click', (e) => {
         e.preventDefault(); // Prevent form submission
@@ -383,18 +295,12 @@
     // Load button and file input
     const loadBtn = document.getElementById('loadPath');
     const loadFile = document.getElementById('loadFile');
-=======
-function getPointFromEvent(e) {
-    return coordSystem.getDrawCoords(e.clientX, e.clientY);
-}
->>>>>>> fb66d005
 
     loadBtn.addEventListener('click', (e) => {
         e.preventDefault(); // Prevent form submission
         loadFile.click();
     });
 
-<<<<<<< HEAD
     // Reset view button
     document.getElementById('goHome').addEventListener('click', (e) => {
         e.preventDefault();
@@ -402,18 +308,6 @@
         CanvasField.redrawCanvas();
         CanvasField.showStatus('View reset to origin');
     });
-=======
-function updateHiddenInput() {
-    const input = document.getElementById('auto_path');
-    const pathData = {
-        paths: paths,
-        canvasWidth: canvas.width,
-        canvasHeight: canvas.height,
-        timestamp: new Date().toISOString()
-    };
-    input.value = JSON.stringify(pathData);
-}
->>>>>>> fb66d005
 
     // Readonly toggle button
     const readonlyToggle = document.getElementById('readonlyToggle');
